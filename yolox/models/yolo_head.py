--- conflicted
+++ resolved
@@ -179,10 +179,7 @@
 
             else:
                 output = torch.cat([reg_output, obj_output.sigmoid(), cls_output.sigmoid()], 1)
-<<<<<<< HEAD
-
-=======
->>>>>>> 0810d1fb
+
             outputs.append(output)
 
         if self.training:
@@ -242,16 +239,6 @@
         grids = torch.cat(grids, dim=1).type(dtype)
         strides = torch.cat(strides, dim=1).type(dtype)
 
-<<<<<<< HEAD
-        outputs = torch.cat(
-            [
-                (outputs[..., 0:2] + grids) * strides,
-                torch.exp(outputs[..., 2:4]) * strides,
-                outputs[..., 4:],
-            ],
-            dim=-1,
-        )
-=======
         if torch.onnx.is_in_onnx_export():
             outputs = torch.cat(
                 (
@@ -264,7 +251,6 @@
         else:
             outputs[..., :2] = (outputs[..., :2] + grids) * strides
             outputs[..., 2:4] = torch.exp(outputs[..., 2:4]) * strides
->>>>>>> 0810d1fb
         return outputs
 
     def decode_end2end(self, outputs):
